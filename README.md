--- conflicted
+++ resolved
@@ -438,7 +438,6 @@
 use the same logic as `JSONData` when the response's content type is
 `application/json` (i.e. it will be the path down the traversed keys).
 
-<<<<<<< HEAD
 ### Container Image
 
 This allows you to pull a remote container image to scan. It unpacks and scans
@@ -536,8 +535,6 @@
 }
 ```
 
-=======
->>>>>>> 640fc293
 ## TODO
 
 1. Support local scans
